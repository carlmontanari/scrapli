--- conflicted
+++ resolved
@@ -160,18 +160,12 @@
             self._verify_key()
 
         # we already fetched host/port/user from the user input and/or the ssh config file, so we
-<<<<<<< HEAD
         # want to use those explicitly. likewise we pass config file we already found. set known
         # hosts and agent to None so we can not have an agent and deal w/ known hosts ourselves.
         # to use ssh-agent either empty tuple (to pick up ssh-agent socket from SSH_AUTH_SOCK) or
         # explicit path to ssh-agent socket should be provided as part of transport_options
-        common_args = {
-=======
-        # want to use those explicitly. likewise we pass config file we already found.
-        # We do not set agent explicitly since asyncssh picks up the agent socket from env
-        # if it is not provided, but doesn't use it at all in case if None explicitly provided
+
         common_args: Dict[str, Any] = {
->>>>>>> 901cb973
             "host": self._base_transport_args.host,
             "port": self._base_transport_args.port,
             "username": self.plugin_transport_args.auth_username,
@@ -179,12 +173,6 @@
             "agent_path": None,
             "config": self.plugin_transport_args.ssh_config_file,
         }
-
-        enable_agent = self._base_transport_args.transport_options.pop("asyncssh", {}).pop(
-            "ssh_agent", False
-        )
-        if not enable_agent:
-            common_args["agent_path"] = None
 
         # Allow passing `transport_options` to asyncssh
         common_args.update(self._base_transport_args.transport_options.get("asyncssh", {}))
